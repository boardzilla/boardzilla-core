import React from 'react'
import { createRoot } from 'react-dom/client';
import { createWithEqualityFn } from "zustand/traditional";
import { shallow } from 'zustand/shallow';
import Main from './Main.js'
import Game from '../game.js'
import { humanizeArg, serializeArg } from '../action/utils.js';

import type { GameUpdateEvent, GameFinishedEvent, User } from './Main.js'
import Player from '../player/player.js'
import { Board, GameElement } from '../board/index.js'
import type { Box, ElementJSON } from '../board/element.js'
import type { SerializedArg } from '../action/utils.js'
import type Selection from '../action/selection.js'
import type { Argument } from '../action/action.js'
import type { PendingMove, SerializedMove } from '../game.js'
import type { SetupFunction } from '../index.js'
import type { BoardSize } from '../board/board.js';
import type { GameState } from '../interface.js';
<<<<<<< HEAD
=======
import type { ResolvedSelection } from '../action/selection.js';
>>>>>>> 3d140426

// this feels like the makings of a class
export type UIMove = PendingMove<Player> & {
  requireExplicitSubmit: boolean; // true if explicit submit has been provided or is not needed
}

// used to send a move
export type MoveMessage = {
  id: string;
  type: 'move';
  data: {
    name: string,
    args: Record<string, SerializedArg>
  } | {
    name: string,
    args: Record<string, SerializedArg>
  }[]
}

type GamePendingMoves = ReturnType<Game<Player, Board<Player>>['getPendingMoves']>;

const needsConfirm = (move: UIMove | PendingMove<Player>): boolean => (
  ('requireExplicitSubmit' in move && move.requireExplicitSubmit) ||
    move.selections.length !== 1 ||
    !(['board', 'choices', 'button'].includes(move.selections[0].type)) ||
    !!move.selections[0].confirm ||
    move.selections[0].isMulti()
);

type GameStore = {
  host: boolean,
  setHost: (host: boolean) => void,
  userID: string,
  setUserID: (userID: string) => void,
  setup?: SetupFunction<Player, Board<Player>>;
  setSetup: (s: SetupFunction<Player, Board<Player>>) => void;
  game: Game<Player, Board<Player>>;
  setGame: (game: Game<Player, Board<Player>>) => void;
  isMobile: boolean;
  boardJSON: ElementJSON[]; // cache complete immutable json here, listen to this for board changes. eventually can replace with game.sequence
  updateState: (state: (GameUpdateEvent | GameFinishedEvent) & {state: GameState<Player>}) => void;
  position?: number; // this player
  setPosition: (p: number) => void;
  move?: {name: string, args: Record<string, Argument<Player>>}; // move in progress, this is the LCD of pendingMoves, but is kept here as well for convenience
  selectMove: (sel?: UIMove, args?: Record<string, Argument<Player>>) => void; // commit the choice and find new choices or process the choice
  moves: {name: string, args: Record<string, SerializedArg>}[]; // move ready for processing
  clearMoves: () => void;
  error?: string,
  setError: (error: string) => void,
  step?: string,
  pendingMoves?: UIMove[]; // all pending moves
  boardSelections: Record<string, {
    clickMoves: UIMove[],
    dragMoves: {
      move: UIMove,
      drag: ResolvedSelection<Player>
    }[]
  }>; // pending moves on board
  prompt?: string; // prompt for choosing action if applicable
  selected: GameElement[]; // selected elements on board. these are not committed, analagous to input state in a controlled form
  setSelected: (s: GameElement[]) => void;
<<<<<<< HEAD
  automove?: number;
  renderedState: Record<string, {key: string, style?: Box}>;
  previousRenderedState: { sequence: number, elements: Record<string, {key?: string, style?: Box, movedTo?: string, old?: Record<string, any>}> };
=======
  renderedState: Record<string, {key: string, style?: Box}>;
  previousRenderedState: { sequence: number, elements: Record<string, {key: string, style?: Box, movedTo?: string}> };
>>>>>>> 3d140426
  setBoardSize: () => void;
  dragElement?: string;
  setDragElement: (el?: string) => void;
  dragOffset: {element?: string, x?: number, y?: number}; // mutable non-reactive record of drag offset
  dropSelections: UIMove[];
  currentDrop?: GameElement;
  setCurrentDrop: (el?: GameElement) => void;
  zoomable?: GameElement;
  setZoomable: (el?: GameElement) => void;
  zoomElement?: GameElement;
  setZoom: (zoom: boolean) => void;
}

export const gameStore = createWithEqualityFn<GameStore>()(set => ({
  host: false,
  setHost: host => set({ host }),
  userID: '',
  setUserID: userID => set({ userID }),
  setSetup: setup => set({ setup }),
  game: new Game(Player, Board),
  setGame: (game: Game<Player, Board<Player>>) => set({ game }),
  isMobile: !!globalThis.navigator?.userAgent.match(/Mobi/),
  boardJSON: [],
  updateState: update => set(s => {
    let { game } = s;
    const position = s.position || update.position;
<<<<<<< HEAD
    let previousRenderedState = s.previousRenderedState;
    window.clearTimeout(s.automove);
    if (update.state.sequence === s.game.sequence + 1) {
      // demote current state to previous and play over top
      previousRenderedState = {sequence: s.game.sequence, elements: {...s.renderedState}};
    } else if (update.state.sequence !== s.previousRenderedState.sequence + 1) {
      // old state is invalid
      previousRenderedState = {sequence: -1, elements: {}};
    }
    // otherwise reuse previous state, we're overwriting an internal version of the same state
=======
>>>>>>> 3d140426

    if (game.phase === 'new' && s.setup) {
      game = s.setup(update.state);
      // @ts-ignore;
      window.game = game;
      // @ts-ignore;
      window.board = game.board;
      // @ts-ignore;
      for (const className of game.board._ctx.classRegistry) window[className.name] = className;
      game.board.setBoardSize(
        game.board.getBoardSize(window.innerWidth, window.innerHeight, !!globalThis.navigator?.userAgent.match(/Mobi/))
      );
    } else {
      game.players.fromJSON(update.state.players);
      game.board.fromJSON(update.state.board);
      game.flow.setBranchFromJSON(update.state.position);
    }
    game.players.setCurrent('currentPlayers' in update ? update.currentPlayers : []);
    game.phase = 'started';
    game.winner = [];

    if (update.type === 'gameFinished') {
      game.players.setCurrent([]);
      game.winner = update.winners.map(p => game.players.atPosition(p)!);
      game.phase = 'finished';
    }
    console.debug(`Game update for player #${position}. Current flow:\n ${game.flow.stacktrace()}`);

    let state: Partial<GameStore> = {
      game,
      position,
      ...updateBoard(game, position, update.state.board),
    };

    // may override board with new information
    if (game.phase !== 'finished') state = {
      ...state,
      ...updateSelections(game, position, undefined)
    }

<<<<<<< HEAD
    state.renderedState = {};
    state.previousRenderedState = previousRenderedState;
=======
    if (update.state.sequence === s.game.sequence + 1) {
      // demote current state to previous and play over top
      state.previousRenderedState = {sequence: s.game.sequence, elements: {...s.renderedState}};
    } else if (update.state.sequence !== s.previousRenderedState.sequence + 1) {
      // old state is invalid
      state.previousRenderedState = {sequence: -1, elements: {}};
    }
    // reuse previous state, we're overwriting an internal version of the same state

    state.renderedState = {};
>>>>>>> 3d140426
    s.game.sequence = update.state.sequence;

    if (game.phase === 'finished') {
      return {
        ...state,
        move: undefined,
        step: undefined,
        prompt: undefined,
        boardSelections: {},
        pendingMoves: undefined,
      };
    }

    return {
      ...state,
      selected: [],
    };
  }),
  // pendingMove we're trying to complete, args are the ones we're committing to
  selectMove: (pendingMove?: UIMove, args?: Record<string, Argument<Player>>) => set(s => {
    let move: UIMove | undefined = undefined;
    if (pendingMove) {
      move = {
        ...pendingMove,
        args: {...pendingMove.args, ...args},
      };
      for (const sel of move.selections) {
        // the current selection cannot be filled in unless explicity supplied. this could be a forced arg with a confirmation step
        if (!args || !(sel.name in args)) delete move!.args[sel.name];
      }
    }
    const update = updateSelections(s.game!, s.position!, move);
    if (s.game.sequence > Math.floor(s.game.sequence)) {
      update.previousRenderedState = {sequence: Math.floor(s.game.sequence), elements: {...s.renderedState}};
      update.renderedState = {};
    }
    return update;
  }),
  moves: [],
  clearMoves: () => set({ moves: [] }),
  setError: error => set({ error }),
  setPosition: position => set({ position }),
  actions: [],
  boardSelections: {},
  pendingMoves: [],
  selected: [],
  setSelected: sel => set({ selected: [...new Set(sel)] }),
  renderedState: {},
  previousRenderedState: {sequence: -1, elements: {}},
  setBoardSize: () => set(s => {
    const boardSize = s.game.board.getBoardSize(window.innerWidth, window.innerHeight, s.isMobile);
    if (boardSize.name !== s.game.board._ui.boardSize.name && s.position) {
      s.game.board.setBoardSize(boardSize);
      updateBoard(s.game, s.position);
    }
    return {};
  }),
  setDragElement: dragElement => set(s => {
    if (!dragElement) return { dragElement: undefined, dropSelections: [] };
    const moves = s.boardSelections[dragElement].dragMoves;
    let dropSelections: UIMove[] = [];
    if (moves) for (let {move, drag} of moves) {
      const elementChosen = {[move.selections[0].name]: s.game!.board.atBranch(dragElement)};
      const sel = drag.resolve({...(s.move?.args || {}), ...elementChosen});
      // create new move with the dragElement included as an arg and the dropzone as the new selection
      dropSelections.push({
        name: move.name,
        prompt: move.prompt,
        args: { ...move.args, ...elementChosen },
        selections: [sel],
        requireExplicitSubmit: !!sel.confirm
      });
    }
    return { dragElement, dropSelections }
  }),
  dragOffset: {},
  dropSelections: [],
  setCurrentDrop: currentDrop => set(() => {
    return { currentDrop };
  }),
  setZoomable: zoomable => set({ zoomable }),
  setZoom: zoom => set(s => {
    return {
      zoomElement: zoom ? s.zoomable : undefined
    }
  }),
}), shallow);

// refresh move and selections
const updateSelections = (game: Game<Player, Board<Player>>, position: number, move?: UIMove): Partial<GameStore> => {
  const player = game.players.atPosition(position);
  if (!player) return {};
  let state: Partial<GameStore> = {};
  let pendingMoves: GamePendingMoves
<<<<<<< HEAD
=======
  let processableMoves = [];
>>>>>>> 3d140426
  let maySubmit = !!move;
  let autoSubmit = false;

  pendingMoves = game.getPendingMoves(player, move?.name, move?.args);

  if (move && !pendingMoves?.moves) {
    // perhaps an update came while we were in the middle of a move
    console.error('move may no longer be valid. retrying getPendingMoves', move, pendingMoves);
    move = undefined;
    pendingMoves = game.getPendingMoves(player);
  }

  let moves = pendingMoves?.moves;

<<<<<<< HEAD
  // the only selection is skippable - skip and rerun selections
  if (moves?.length === 1 && moves[0].selections.length === 1 && moves[0].selections[0].skipIfOnlyOne) {
    const arg = moves[0].selections[0].isForced();
    if (arg !== undefined) {

      if (moves[0].selections[0].confirm) {
        // a confirm was added tho, so don't skip that. convert to confirm prompt
        // TODO: distinguish static from arg-taking? static can probably be skipped
        moves[0].args[moves[0].selections[0].name] = arg;
        moves[0].selections[0].name = '__confirm__';
        moves[0].selections[0].type = 'button';
      } else {
        move = {
          ...moves[0],
          args: {...moves[0].args, [moves[0].selections[0].name]: arg},
          requireExplicitSubmit: needsConfirm(moves[0])
        };
        if (game.getPendingMoves(player, move.name, move.args)?.moves.length === 0) {
          if (maySubmit === false) {
            autoSubmit = true;
            maySubmit = true;
          }
          moves = [];
=======
  if (moves?.length === 1 && moves[0].selections.length === 1) {
    // the only selection is skippable - skip and confirm or autoplay if possible
    const skipIf = moves[0].selections[0].skipIf;
    if (skipIf === true || skipIf === 'always' || (moves[0].selections.length === 1 && (skipIf === 'only-one' || skipIf === false))) {
      const arg = moves[0].selections[0].isForced();
      if (arg !== undefined) {

        if (moves[0].selections[0].confirm) {
          // a confirm was added tho, so don't skip that. convert to confirm prompt
          // TODO: distinguish static from arg-taking? static can probably be skipped
          moves[0].args[moves[0].selections[0].name] = arg;
          moves[0].selections[0].name = '__confirm__';
          moves[0].selections[0].type = 'button';
        } else {
          move = {
            ...moves[0],
            args: {...moves[0].args, [moves[0].selections[0].name]: arg},
            requireExplicitSubmit: needsConfirm(moves[0])
          };
          if (game.getPendingMoves(player, move.name, move.args)?.moves.length === 0) {
            if (maySubmit === false) {
              autoSubmit = true;
              maySubmit = true;
            }
            moves = [];
          }
>>>>>>> 3d140426
        }
      }
    }
  }

  // move is processable
  if (maySubmit && moves?.length === 0) {
    if (move) {
      const player = game.players.atPosition(position);
      if (player) {

        // serialize now before we alter our state to ensure proper references
        const serializedMove: SerializedMove = {
          name: move.name,
          args: Object.fromEntries(Object.entries(move.args).map(([k, v]) => [k, serializeArg(v)]))
        }

        console.debug(
          `${autoSubmit ? 'Autoplay' : 'Submitting'} valid move from player #${position}:\n` +
            `⮕ ${move.name}({${Object.entries(move.args).map(([k, v]) => k + ': ' + humanizeArg(v)).join(', ')}})`
        );
        //moveCallbacks.push((error: string) => console.error(`move ${moves} failed: ${error}`));
        const message: MoveMessage = {
          type: "move",
          id: '0', // String(moveCallbacks.length),
          data: serializedMove
        };

        if (autoSubmit) {
          // no need to run locally, just queue the submit and remove any moves from being presented
          // not using game queue because updates must come in before this if revealed information alters our forced move
<<<<<<< HEAD
          state.automove = window.setTimeout(() => window.top!.postMessage(message, "*"), 1000); // speed
=======
          window.setTimeout(() => window.top!.postMessage(message, "*"), 1000); // speed
>>>>>>> 3d140426
        } else {
          // run the move locally and submit in parallel
          try {
            state.error = game.processMove({ player, ...move });

            if (state.error) {
              console.error(state.error);
            } else {
              game.play();
              game.sequence = Math.floor(game.sequence) + 0.5; // intermediate local update that will need to be merged
              state = {
                ...state,
                ...updateBoard(game, position),
              }

              window.top!.postMessage(message, "*");
            }
          } catch (e) {
            // first line of defense for bad game logic. cancel all moves and
            // surface the error but update board anyways to prevent more errors
<<<<<<< HEAD
            console.error(
              `Game attempted to complete move but was unable to process:\n` +
                `⮕ ${move!.name}({${Object.entries(move!.args).map(
                  ([k, v]) => k + ': ' + humanizeArg(v)
                ).join(', ')}})\n`
            );
            console.error(e.message);
            console.debug(e.stack);
=======
            console.error(`Game attempted to complete move but was unable to process:\n⮕ ${move!.name}({${Object.entries(move!.args).map(([k, v]) => k + ': ' + humanizeArg(v)).join(', ')}})\n`);
            console.error(e.stack);
>>>>>>> 3d140426
          }
        }
        state = {
          ...state,
          dragElement: undefined,
          currentDrop: undefined,
          selected: [],
        };
        move = undefined;
        pendingMoves = undefined;
      }
    }
  }

  if (pendingMoves) for (const move of pendingMoves.moves as UIMove[]) {
    move.requireExplicitSubmit = needsConfirm(move);
  }

  const boardSelections = pendingMoves ? getBoardSelections(pendingMoves.moves as UIMove[], move) : {};

  return ({
    ...state,
    move,
    step: pendingMoves?.step,
    prompt: pendingMoves?.prompt,
    boardSelections,
    pendingMoves: pendingMoves?.moves as UIMove[],
  })
};

const getBoardSelections = (moves: UIMove[], move?: {name: string, args: Record<string, Argument<Player>>}) => {
  // populate boardSelections
  const boardSelections: Record<string, {
    clickMoves: UIMove[],
    dragMoves: {
      move: UIMove,
      drag: ResolvedSelection<Player>
    }[]
  }> = {};
  for (const p of moves) {
    for (const sel of p.selections) {
      if (sel.type === 'board' && sel.boardChoices) {
        const boardMove = {...p, selections: [sel]}; // simple board move of single selection to attach to element
        for (const el of sel.boardChoices) {
          boardSelections[el.branch()] ??= { clickMoves: [], dragMoves: [] };
          boardSelections[el.branch()].clickMoves.push(boardMove);
        }
        let { dragInto, dragFrom } = sel.clientContext as { dragInto?: Selection<Player>, dragFrom?: Selection<Player> };
        if (dragInto) {
          for (const el of sel.boardChoices) {
            boardSelections[el.branch()] ??= { clickMoves: [], dragMoves: [] };
            boardSelections[el.branch()].dragMoves.push({ move: boardMove, drag: sel.clientContext?.dragInto });
          }
        }
        if (dragFrom) {
          for (const el of dragFrom.resolve(move?.args || {}).boardChoices || []) {
            boardSelections[el.branch()] ??= { clickMoves: [], dragMoves: [] };
            boardSelections[el.branch()].dragMoves.push({ move: boardMove, drag: sel });
          }
        }
      }
    }
  }
  return boardSelections;
}

// function to ensure react detects a change. must be called immediately after any function that alters board state
const updateBoard = (game: Game<Player, Board<Player>>, position: number, json?: ElementJSON[]) => {
  // rerun layouts. probably optimize TODO
  game.contextualizeBoardToPlayer(game.players.atPosition(position));
  game.board.applyLayouts(true);

  return ({ boardJSON: json || game.board.allJSON() })
}

export type SetupComponentProps = {
  name: string,
  settings: Record<string, any>,
  players: User[],
  updateKey: (key: string, value: any) => void,
}

export const render = <P extends Player, B extends Board>(setup: SetupFunction<P, B>, { settings, boardSizes, layout }: {
  settings?: Record<string, (p: SetupComponentProps) => JSX.Element>
  boardSizes?: (screenX: number, screenY: number, mobile: boolean) => BoardSize,
  layout?: (board: B, player: P, boardSize: string) => void
}): void => {
  const state = gameStore.getState();
  const setupGame: SetupFunction = (state) => {
    const game = setup(state);
    game.board._ui.boardSizes = boardSizes;
    game.board._ui.setupLayout = layout;
    return game;
  }
  // we can anonymize Player class internally
  state.setSetup(setupGame);

  const boostrap = JSON.parse(document.body.getAttribute('data-bootstrap-json') || '{}');
  const { host, userID, minPlayers, maxPlayers }: { host: boolean, userID: string, minPlayers: number, maxPlayers: number } = boostrap;
  state.setHost(host);
  state.setUserID(userID);

  const root = createRoot(document.getElementById('root')!)
  root.render(
    <Main
      minPlayers={minPlayers}
      maxPlayers={maxPlayers}
      setupComponents={settings || {}}
    />
  );
};<|MERGE_RESOLUTION|>--- conflicted
+++ resolved
@@ -17,10 +17,7 @@
 import type { SetupFunction } from '../index.js'
 import type { BoardSize } from '../board/board.js';
 import type { GameState } from '../interface.js';
-<<<<<<< HEAD
-=======
 import type { ResolvedSelection } from '../action/selection.js';
->>>>>>> 3d140426
 
 // this feels like the makings of a class
 export type UIMove = PendingMove<Player> & {
@@ -82,14 +79,9 @@
   prompt?: string; // prompt for choosing action if applicable
   selected: GameElement[]; // selected elements on board. these are not committed, analagous to input state in a controlled form
   setSelected: (s: GameElement[]) => void;
-<<<<<<< HEAD
   automove?: number;
   renderedState: Record<string, {key: string, style?: Box}>;
   previousRenderedState: { sequence: number, elements: Record<string, {key?: string, style?: Box, movedTo?: string, old?: Record<string, any>}> };
-=======
-  renderedState: Record<string, {key: string, style?: Box}>;
-  previousRenderedState: { sequence: number, elements: Record<string, {key: string, style?: Box, movedTo?: string}> };
->>>>>>> 3d140426
   setBoardSize: () => void;
   dragElement?: string;
   setDragElement: (el?: string) => void;
@@ -116,7 +108,6 @@
   updateState: update => set(s => {
     let { game } = s;
     const position = s.position || update.position;
-<<<<<<< HEAD
     let previousRenderedState = s.previousRenderedState;
     window.clearTimeout(s.automove);
     if (update.state.sequence === s.game.sequence + 1) {
@@ -127,8 +118,6 @@
       previousRenderedState = {sequence: -1, elements: {}};
     }
     // otherwise reuse previous state, we're overwriting an internal version of the same state
-=======
->>>>>>> 3d140426
 
     if (game.phase === 'new' && s.setup) {
       game = s.setup(update.state);
@@ -169,21 +158,8 @@
       ...updateSelections(game, position, undefined)
     }
 
-<<<<<<< HEAD
     state.renderedState = {};
     state.previousRenderedState = previousRenderedState;
-=======
-    if (update.state.sequence === s.game.sequence + 1) {
-      // demote current state to previous and play over top
-      state.previousRenderedState = {sequence: s.game.sequence, elements: {...s.renderedState}};
-    } else if (update.state.sequence !== s.previousRenderedState.sequence + 1) {
-      // old state is invalid
-      state.previousRenderedState = {sequence: -1, elements: {}};
-    }
-    // reuse previous state, we're overwriting an internal version of the same state
-
-    state.renderedState = {};
->>>>>>> 3d140426
     s.game.sequence = update.state.sequence;
 
     if (game.phase === 'finished') {
@@ -278,10 +254,6 @@
   if (!player) return {};
   let state: Partial<GameStore> = {};
   let pendingMoves: GamePendingMoves
-<<<<<<< HEAD
-=======
-  let processableMoves = [];
->>>>>>> 3d140426
   let maySubmit = !!move;
   let autoSubmit = false;
 
@@ -296,31 +268,6 @@
 
   let moves = pendingMoves?.moves;
 
-<<<<<<< HEAD
-  // the only selection is skippable - skip and rerun selections
-  if (moves?.length === 1 && moves[0].selections.length === 1 && moves[0].selections[0].skipIfOnlyOne) {
-    const arg = moves[0].selections[0].isForced();
-    if (arg !== undefined) {
-
-      if (moves[0].selections[0].confirm) {
-        // a confirm was added tho, so don't skip that. convert to confirm prompt
-        // TODO: distinguish static from arg-taking? static can probably be skipped
-        moves[0].args[moves[0].selections[0].name] = arg;
-        moves[0].selections[0].name = '__confirm__';
-        moves[0].selections[0].type = 'button';
-      } else {
-        move = {
-          ...moves[0],
-          args: {...moves[0].args, [moves[0].selections[0].name]: arg},
-          requireExplicitSubmit: needsConfirm(moves[0])
-        };
-        if (game.getPendingMoves(player, move.name, move.args)?.moves.length === 0) {
-          if (maySubmit === false) {
-            autoSubmit = true;
-            maySubmit = true;
-          }
-          moves = [];
-=======
   if (moves?.length === 1 && moves[0].selections.length === 1) {
     // the only selection is skippable - skip and confirm or autoplay if possible
     const skipIf = moves[0].selections[0].skipIf;
@@ -347,7 +294,6 @@
             }
             moves = [];
           }
->>>>>>> 3d140426
         }
       }
     }
@@ -379,11 +325,7 @@
         if (autoSubmit) {
           // no need to run locally, just queue the submit and remove any moves from being presented
           // not using game queue because updates must come in before this if revealed information alters our forced move
-<<<<<<< HEAD
           state.automove = window.setTimeout(() => window.top!.postMessage(message, "*"), 1000); // speed
-=======
-          window.setTimeout(() => window.top!.postMessage(message, "*"), 1000); // speed
->>>>>>> 3d140426
         } else {
           // run the move locally and submit in parallel
           try {
@@ -404,7 +346,6 @@
           } catch (e) {
             // first line of defense for bad game logic. cancel all moves and
             // surface the error but update board anyways to prevent more errors
-<<<<<<< HEAD
             console.error(
               `Game attempted to complete move but was unable to process:\n` +
                 `⮕ ${move!.name}({${Object.entries(move!.args).map(
@@ -413,10 +354,6 @@
             );
             console.error(e.message);
             console.debug(e.stack);
-=======
-            console.error(`Game attempted to complete move but was unable to process:\n⮕ ${move!.name}({${Object.entries(move!.args).map(([k, v]) => k + ': ' + humanizeArg(v)).join(', ')}})\n`);
-            console.error(e.stack);
->>>>>>> 3d140426
           }
         }
         state = {
